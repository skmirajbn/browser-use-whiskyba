import asyncio
import gc
import inspect
import json
import logging
import re
import sys
import tempfile
import time
from collections.abc import Awaitable, Callable
from datetime import datetime
from pathlib import Path
from typing import Any, Generic, Literal, TypeVar
from urllib.parse import urlparse

from dotenv import load_dotenv

from browser_use.agent.cloud_events import (
	CreateAgentOutputFileEvent,
	CreateAgentSessionEvent,
	CreateAgentStepEvent,
	CreateAgentTaskEvent,
	UpdateAgentTaskEvent,
)
from browser_use.agent.message_manager.utils import save_conversation
from browser_use.browser.events import BrowserStateRequestEvent
from browser_use.llm.base import BaseChatModel
from browser_use.llm.messages import BaseMessage, UserMessage
from browser_use.tokens.service import TokenCost

load_dotenv()

from bubus import EventBus
from pydantic import ValidationError
from uuid_extensions import uuid7str

# Lazy import for gif to avoid heavy agent.views import at startup
# from browser_use.agent.gif import create_history_gif
from browser_use.agent.message_manager.service import (
	MessageManager,
)
from browser_use.agent.prompts import SystemPrompt
from browser_use.agent.views import (
	ActionResult,
	AgentError,
	AgentHistory,
	AgentHistoryList,
	AgentOutput,
	AgentSettings,
	AgentState,
	AgentStepInfo,
	AgentStructuredOutput,
	BrowserStateHistory,
	StepMetadata,
)
from browser_use.browser import BrowserProfile, BrowserSession
from browser_use.browser.session import DEFAULT_BROWSER_PROFILE
from browser_use.browser.types import Browser, BrowserContext, Page
from browser_use.browser.views import BrowserStateSummary
from browser_use.config import CONFIG
from browser_use.controller.registry.views import ActionModel
from browser_use.controller.service import Controller
from browser_use.dom.views import DOMInteractedElement
from browser_use.filesystem.file_system import FileSystem
from browser_use.observability import observe, observe_debug
from browser_use.sync import CloudSync
from browser_use.telemetry.service import ProductTelemetry
from browser_use.telemetry.views import AgentTelemetryEvent
from browser_use.utils import (
	_log_pretty_path,
	get_browser_use_version,
	get_git_info,
	time_execution_async,
	time_execution_sync,
)

logger = logging.getLogger(__name__)


def log_response(response: AgentOutput, registry=None, logger=None) -> None:
	"""Utility function to log the model's response."""

	# Use module logger if no logger provided
	if logger is None:
		logger = logging.getLogger(__name__)

	# Only log thinking if it's present
	if response.current_state.thinking:
		logger.info(f'💡 Thinking:\n{response.current_state.thinking}')

	# Only log evaluation if it's not empty
	eval_goal = response.current_state.evaluation_previous_goal
	if eval_goal:
		if 'success' in eval_goal.lower():
			emoji = '👍'
		elif 'failure' in eval_goal.lower():
			emoji = '⚠️'
		else:
			emoji = '❔'
		logger.info(f'{emoji} Eval: {eval_goal}')

	# Always log memory if present
	if response.current_state.memory:
		logger.info(f'🧠 Memory: {response.current_state.memory}')

	# Only log next goal if it's not empty
	next_goal = response.current_state.next_goal
	if next_goal:
		logger.info(f'🎯 Next goal: {next_goal}\n')
	else:
		logger.info('')  # Add empty line for spacing


Context = TypeVar('Context')


AgentHookFunc = Callable[['Agent'], Awaitable[None]]


class Agent(Generic[Context, AgentStructuredOutput]):
	browser_session: BrowserSession | None = None
	_logger: logging.Logger | None = None

	@time_execution_sync('--init')
	def __init__(
		self,
		task: str,
		llm: BaseChatModel,
		# Optional parameters
		page: Page | None = None,
		browser: Browser | BrowserSession | None = None,
		browser_context: BrowserContext | None = None,
		browser_profile: BrowserProfile | None = None,
		browser_session: BrowserSession | None = None,
		controller: Controller[Context] | None = None,
		# Initial agent run parameters
		sensitive_data: dict[str, str | dict[str, str]] | None = None,
		initial_actions: list[dict[str, dict[str, Any]]] | None = None,
		# Cloud Callbacks
		register_new_step_callback: (
			Callable[['BrowserStateSummary', 'AgentOutput', int], None]  # Sync callback
			| Callable[['BrowserStateSummary', 'AgentOutput', int], Awaitable[None]]  # Async callback
			| None
		) = None,
		register_done_callback: (
			Callable[['AgentHistoryList'], Awaitable[None]]  # Async Callback
			| Callable[['AgentHistoryList'], None]  # Sync Callback
			| None
		) = None,
		register_external_agent_status_raise_error_callback: Callable[[], Awaitable[bool]] | None = None,
		# Agent settings
		output_model_schema: type[AgentStructuredOutput] | None = None,
		use_vision: bool = True,
		use_vision_for_planner: bool = False,  # Deprecated
		save_conversation_path: str | Path | None = None,
		save_conversation_path_encoding: str | None = 'utf-8',
		max_failures: int = 3,
		retry_delay: int = 10,
		override_system_message: str | None = None,
		extend_system_message: str | None = None,
		validate_output: bool = False,
		generate_gif: bool | str = False,
		available_file_paths: list[str] | None = None,
		include_attributes: list[str] | None = None,
		max_actions_per_step: int = 10,
		use_thinking: bool = True,
		flash_mode: bool = False,
		max_history_items: int | None = None,
		page_extraction_llm: BaseChatModel | None = None,
		planner_llm: BaseChatModel | None = None,  # Deprecated
		planner_interval: int = 1,  # Deprecated
		is_planner_reasoning: bool = False,  # Deprecated
		extend_planner_system_message: str | None = None,  # Deprecated
		injected_agent_state: AgentState | None = None,
		context: Context | None = None,
		source: str | None = None,
		file_system_path: str | None = None,
		task_id: str | None = None,
		cloud_sync: CloudSync | None = None,
		calculate_cost: bool = False,
		display_files_in_done_text: bool = True,
		include_tool_call_examples: bool = False,
		vision_detail_level: Literal['auto', 'low', 'high'] = 'auto',
		llm_timeout: int = 60,
		step_timeout: int = 120,
		preload: bool = False,
		include_recent_events: bool = False,
		**kwargs,
	):
		if not isinstance(llm, BaseChatModel):
			raise ValueError('invalid llm, must be from browser_use.llm')
		# Check for deprecated planner parameters
		planner_params = [
			planner_llm,
			use_vision_for_planner,
			is_planner_reasoning,
			extend_planner_system_message,
		]
		if any(param is not None and param is not False for param in planner_params) or planner_interval != 1:
			logger.warning(
				'⚠️ Planner functionality has been removed in browser-use v0.3.3+. '
				'The planner_llm, use_vision_for_planner, planner_interval, is_planner_reasoning, '
				'and extend_planner_system_message parameters are deprecated and will be ignored. '
				'Please remove these parameters from your Agent() initialization.'
			)

		# Check for deprecated memory parameters
		if kwargs.get('enable_memory', False) or kwargs.get('memory_config') is not None:
			logger.warning(
				'Memory support has been removed as of version 0.3.2. '
				'The agent context for memory is significantly improved and no longer requires the old memory system. '
				"Please remove the 'enable_memory' and 'memory_config' parameters."
			)
			kwargs['enable_memory'] = False
			kwargs['memory_config'] = None

		if page_extraction_llm is None:
			page_extraction_llm = llm
		if available_file_paths is None:
			available_file_paths = []

		self.id = task_id or uuid7str()
		self.task_id: str = self.id
		self.session_id: str = uuid7str()

		# Initialize available file paths as direct attribute
		self.available_file_paths = available_file_paths

		# Create instance-specific logger
		self._logger = logging.getLogger(f'browser_use.Agent[{self.task_id[-3:]}]')

		# Core components
		self.task = task
		self.llm = llm
		self.preload = preload
		self.include_recent_events = include_recent_events
		self.controller = (
			controller if controller is not None else Controller(display_files_in_done_text=display_files_in_done_text)
		)

		# Structured output
		self.output_model_schema = output_model_schema
		if self.output_model_schema is not None:
			self.controller.use_structured_output_action(self.output_model_schema)

		self.sensitive_data = sensitive_data

		self.settings = AgentSettings(
			use_vision=use_vision,
			vision_detail_level=vision_detail_level,
			use_vision_for_planner=False,  # Always False now (deprecated)
			save_conversation_path=save_conversation_path,
			save_conversation_path_encoding=save_conversation_path_encoding,
			max_failures=max_failures,
			retry_delay=retry_delay,
			override_system_message=override_system_message,
			extend_system_message=extend_system_message,
			validate_output=validate_output,
			generate_gif=generate_gif,
			include_attributes=include_attributes,
			max_actions_per_step=max_actions_per_step,
			use_thinking=use_thinking,
			flash_mode=flash_mode,
			max_history_items=max_history_items,
			page_extraction_llm=page_extraction_llm,
			planner_llm=None,  # Always None now (deprecated)
			planner_interval=1,  # Always 1 now (deprecated)
			is_planner_reasoning=False,  # Always False now (deprecated)
			extend_planner_system_message=None,  # Always None now (deprecated)
			calculate_cost=calculate_cost,
			include_tool_call_examples=include_tool_call_examples,
			llm_timeout=llm_timeout,
			step_timeout=step_timeout,
		)

		# Token cost service
		self.token_cost_service = TokenCost(include_cost=calculate_cost)
		self.token_cost_service.register_llm(llm)
		self.token_cost_service.register_llm(page_extraction_llm)
		# Note: No longer registering planner_llm (deprecated)

		# Initialize state
		self.state = injected_agent_state or AgentState()

		# Initialize history
		self.history = AgentHistoryList(history=[], usage=None)

		# Initialize agent directory
		import time

		timestamp = int(time.time())
		base_tmp = Path(tempfile.gettempdir())
		self.agent_directory = base_tmp / f'browser_use_agent_{self.id}_{timestamp}'

		# Initialize file system and screenshot service
		self._set_file_system(file_system_path)
		self._set_screenshot_service()

		# Action setup
		self._setup_action_models()
		self._set_browser_use_version_and_source(source)
		self.initial_actions = self._convert_initial_actions(initial_actions) if initial_actions else None

		# Verify we can connect to the model
		self._verify_and_setup_llm()

		# TODO: move this logic to the LLMs
		# Handle users trying to use use_vision=True with DeepSeek models
		if 'deepseek' in self.llm.model.lower():
			self.logger.warning('⚠️ DeepSeek models do not support use_vision=True yet. Setting use_vision=False for now...')
			self.settings.use_vision = False
		# Note: No longer checking planner_llm for DeepSeek (deprecated)

		# Handle users trying to use use_vision=True with XAI models
		if 'grok' in self.llm.model.lower():
			self.logger.warning('⚠️ XAI models do not support use_vision=True yet. Setting use_vision=False for now...')
			self.settings.use_vision = False
		# Note: No longer checking planner_llm for XAI models (deprecated)

		self.logger.info(
			f'🧠 Starting a browser-use agent {self.version} with base_model={self.llm.model}'
			f'{" +vision" if self.settings.use_vision else ""}'
			f' extraction_model={self.settings.page_extraction_llm.model if self.settings.page_extraction_llm else "Unknown"}'
			# Note: No longer logging planner_model (deprecated)
			f'{" +file_system" if self.file_system else ""}'
		)

		# Initialize available actions for system prompt (only non-filtered actions)
		# These will be used for the system prompt to maintain caching
		self.unfiltered_actions = self.controller.registry.get_prompt_description()

		# Initialize message manager with state
		# Initial system prompt with all actions - will be updated during each step
		self._message_manager = MessageManager(
			task=task,
			system_message=SystemPrompt(
				action_description=self.unfiltered_actions,
				max_actions_per_step=self.settings.max_actions_per_step,
				override_system_message=override_system_message,
				extend_system_message=extend_system_message,
				use_thinking=self.settings.use_thinking,
				flash_mode=self.settings.flash_mode,
			).get_system_message(),
			file_system=self.file_system,
			state=self.state.message_manager_state,
			use_thinking=self.settings.use_thinking,
			# Settings that were previously in MessageManagerSettings
			include_attributes=self.settings.include_attributes,
			sensitive_data=sensitive_data,
			max_history_items=self.settings.max_history_items,
			vision_detail_level=self.settings.vision_detail_level,
			include_tool_call_examples=self.settings.include_tool_call_examples,
			include_recent_events=self.include_recent_events,
		)

		if isinstance(browser, BrowserSession):
			browser_session = browser_session or browser

		browser_context = page.context if page else browser_context
		# assert not (browser_session and browser_profile), 'Cannot provide both browser_session and browser_profile'
		# assert not (browser_session and browser), 'Cannot provide both browser_session and browser'
		# assert not (browser_profile and browser), 'Cannot provide both browser_profile and browser'
		# assert not (browser_profile and browser_context), 'Cannot provide both browser_profile and browser_context'
		# assert not (browser and browser_context), 'Cannot provide both browser and browser_context'
		# assert not (browser_session and browser_context), 'Cannot provide both browser_session and browser_context'
		browser_profile = browser_profile or DEFAULT_BROWSER_PROFILE

		if browser_session:
			# Use the browser session directly without copying
			# This ensures the CDP client and watchdogs are properly accessible
			self.browser_session = browser_session
		else:
			if browser is not None:
				assert isinstance(browser, Browser), 'Browser is not set up'
			self.browser_session = BrowserSession(
				browser_profile=browser_profile,
				id=uuid7str()[:-4] + self.id[-4:],  # re-use the same 4-char suffix so they show up together in logs
			)

		if self.sensitive_data:
			# Check if sensitive_data has domain-specific credentials
			has_domain_specific_credentials = any(isinstance(v, dict) for v in self.sensitive_data.values())

			# If no allowed_domains are configured, show a security warning
			if not self.browser_profile.allowed_domains:
				self.logger.error(
					'⚠️⚠️⚠️ Agent(sensitive_data=••••••••) was provided but BrowserSession(allowed_domains=[...]) is not locked down! ⚠️⚠️⚠️\n'
					'          ☠️ If the agent visits a malicious website and encounters a prompt-injection attack, your sensitive_data may be exposed!\n\n'
					'             https://docs.browser-use.com/customize/browser-settings#restrict-urls\n'
					'Waiting 10 seconds before continuing... Press [Ctrl+C] to abort.'
				)
				if sys.stdin.isatty():
					try:
						time.sleep(10)
					except KeyboardInterrupt:
						print(
							'\n\n 🛑 Exiting now... set BrowserSession(allowed_domains=["example.com", "example.org"]) to only domains you trust to see your sensitive_data.'
						)
						sys.exit(0)
				else:
					pass  # no point waiting if we're not in an interactive shell
				self.logger.warning(
					'‼️ Continuing with insecure settings for now... but this will become a hard error in the future!'
				)

			# If we're using domain-specific credentials, validate domain patterns
			elif has_domain_specific_credentials:
				# For domain-specific format, ensure all domain patterns are included in allowed_domains
				domain_patterns = [k for k, v in self.sensitive_data.items() if isinstance(v, dict)]

				# Validate each domain pattern against allowed_domains
				for domain_pattern in domain_patterns:
					is_allowed = False
					for allowed_domain in self.browser_profile.allowed_domains:
						# Special cases that don't require URL matching
						if domain_pattern == allowed_domain or allowed_domain == '*':
							is_allowed = True
							break

						# Need to create example URLs to compare the patterns
						# Extract the domain parts, ignoring scheme
						pattern_domain = domain_pattern.split('://')[-1] if '://' in domain_pattern else domain_pattern
						allowed_domain_part = allowed_domain.split('://')[-1] if '://' in allowed_domain else allowed_domain

						# Check if pattern is covered by an allowed domain
						# Example: "google.com" is covered by "*.google.com"
						if pattern_domain == allowed_domain_part or (
							allowed_domain_part.startswith('*.')
							and (
								pattern_domain == allowed_domain_part[2:]
								or pattern_domain.endswith('.' + allowed_domain_part[2:])
							)
						):
							is_allowed = True
							break

					if not is_allowed:
						self.logger.warning(
							f'⚠️ Domain pattern "{domain_pattern}" in sensitive_data is not covered by any pattern in allowed_domains={self.browser_profile.allowed_domains}\n'
							f'   This may be a security risk as credentials could be used on unintended domains.'
						)

		# Callbacks
		self.register_new_step_callback = register_new_step_callback
		self.register_done_callback = register_done_callback
		self.register_external_agent_status_raise_error_callback = register_external_agent_status_raise_error_callback

		# Context
		self.context: Context | None = context

		# Telemetry
		self.telemetry = ProductTelemetry()

		# Event bus with WAL persistence
		# Default to ~/.config/browseruse/events/{agent_session_id}.jsonl
		# wal_path = CONFIG.BROWSER_USE_CONFIG_DIR / 'events' / f'{self.session_id}.jsonl'
		self.eventbus = EventBus(name=f'Agent_{str(self.id)[-4:]}')

		# Cloud sync service
		self.enable_cloud_sync = CONFIG.BROWSER_USE_CLOUD_SYNC
		if self.enable_cloud_sync or cloud_sync is not None:
			self.cloud_sync = cloud_sync or CloudSync()
			# Register cloud sync handler
			self.eventbus.on('*', self.cloud_sync.handle_event)

		if self.settings.save_conversation_path:
			self.settings.save_conversation_path = Path(self.settings.save_conversation_path).expanduser().resolve()
			self.logger.info(f'💬 Saving conversation to {_log_pretty_path(self.settings.save_conversation_path)}')

		# Initialize download tracking
		assert self.browser_session is not None, 'BrowserSession is not set up'
		self.has_downloads_path = self.browser_session.browser_profile.downloads_path is not None
		if self.has_downloads_path:
			self._last_known_downloads: list[str] = []
			self.logger.info('📁 Initialized download tracking for agent')

		self._external_pause_event = asyncio.Event()
		self._external_pause_event.set()

	@property
	def logger(self) -> logging.Logger:
		"""Get instance-specific logger with task ID in the name"""

		_browser_session_id = self.browser_session.id if self.browser_session else self.id
		_current_page_id = (
			self.browser_session.agent_focus.target_id[-2:]
			if self.browser_session and self.browser_session.agent_focus and self.browser_session.agent_focus.target_id
			else '--'
		)
		return logging.getLogger(f'browser_use.Agent🅰 {self.task_id[-4:]} on 🆂 {_browser_session_id[-4:]} 🅟 {_current_page_id}')

	@property
	def browser_profile(self) -> BrowserProfile:
		assert self.browser_session is not None, 'BrowserSession is not set up'
		return self.browser_session.browser_profile

	async def _check_and_update_downloads(self, context: str = '') -> None:
		"""Check for new downloads and update available file paths."""
		if not self.has_downloads_path:
			return

		assert self.browser_session is not None, 'BrowserSession is not set up'

		try:
			current_downloads = self.browser_session.downloaded_files
			if current_downloads != self._last_known_downloads:
				self._update_available_file_paths(current_downloads)
				self._last_known_downloads = current_downloads
				if context:
					self.logger.debug(f'📁 {context}: Updated available files')
		except Exception as e:
			error_context = f' {context}' if context else ''
			self.logger.debug(f'📁 Failed to check for downloads{error_context}: {type(e).__name__}: {e}')

	def _update_available_file_paths(self, downloads: list[str]) -> None:
		"""Update available_file_paths with downloaded files."""
		if not self.has_downloads_path:
			return

		current_files = set(self.available_file_paths or [])
		new_files = set(downloads) - current_files

		if new_files:
			self.available_file_paths = list(current_files | new_files)

			self.logger.info(
				f'📁 Added {len(new_files)} downloaded files to available_file_paths (total: {len(self.available_file_paths)} files)'
			)
			for file_path in new_files:
				self.logger.info(f'📄 New file available: {file_path}')
		else:
			self.logger.info(f'📁 No new downloads detected (tracking {len(current_files)} files)')

	def _set_file_system(self, file_system_path: str | None = None) -> None:
		# Check for conflicting parameters
		if self.state.file_system_state and file_system_path:
			raise ValueError(
				'Cannot provide both file_system_state (from agent state) and file_system_path. '
				'Either restore from existing state or create new file system at specified path, not both.'
			)

		# Check if we should restore from existing state first
		if self.state.file_system_state:
			try:
				# Restore file system from state at the exact same location
				self.file_system = FileSystem.from_state(self.state.file_system_state)
				# The parent directory of base_dir is the original file_system_path
				self.file_system_path = str(self.file_system.base_dir)
				logger.info(f'💾 File system restored from state to: {self.file_system_path}')
				return
			except Exception as e:
				logger.error(f'💾 Failed to restore file system from state: {e}')
				raise e

		# Initialize new file system
		try:
			if file_system_path:
				self.file_system = FileSystem(file_system_path)
				self.file_system_path = file_system_path
			else:
				# Use the agent directory for file system
				self.file_system = FileSystem(self.agent_directory)
				self.file_system_path = str(self.agent_directory)
		except Exception as e:
			logger.error(f'💾 Failed to initialize file system: {e}.')
			raise e

		# Save file system state to agent state
		self.state.file_system_state = self.file_system.get_state()

		logger.info(f'💾 File system path: {self.file_system_path}')

	def _set_screenshot_service(self) -> None:
		"""Initialize screenshot service using agent directory"""
		try:
			from browser_use.screenshots.service import ScreenshotService

			self.screenshot_service = ScreenshotService(self.agent_directory)
			logger.info(f'📸 Screenshot service initialized in: {self.agent_directory}/screenshots')
		except Exception as e:
			logger.error(f'📸 Failed to initialize screenshot service: {e}.')
			raise e

	def save_file_system_state(self) -> None:
		"""Save current file system state to agent state"""
		if self.file_system:
			self.state.file_system_state = self.file_system.get_state()
		else:
			logger.error('💾 File system is not set up. Cannot save state.')
			raise ValueError('File system is not set up. Cannot save state.')

	def _set_browser_use_version_and_source(self, source_override: str | None = None) -> None:
		"""Get the version from pyproject.toml and determine the source of the browser-use package"""
		# Use the helper function for version detection
		version = get_browser_use_version()

		# Determine source
		try:
			package_root = Path(__file__).parent.parent.parent
			repo_files = ['.git', 'README.md', 'docs', 'examples']
			if all(Path(package_root / file).exists() for file in repo_files):
				source = 'git'
			else:
				source = 'pip'
		except Exception as e:
			self.logger.debug(f'Error determining source: {e}')
			source = 'unknown'

		if source_override is not None:
			source = source_override
		# self.logger.debug(f'Version: {version}, Source: {source}')  # moved later to _log_agent_run so that people are more likely to include it in copy-pasted support ticket logs
		self.version = version
		self.source = source

	# def _set_model_names(self) -> None:
	# 	self.chat_model_library = self.llm.provider
	# 	self.model_name = self.llm.model

	# 	if self.settings.planner_llm:
	# 		if hasattr(self.settings.planner_llm, 'model_name'):
	# 			self.planner_model_name = self.settings.planner_llm.model_name  # type: ignore
	# 		elif hasattr(self.settings.planner_llm, 'model'):
	# 			self.planner_model_name = self.settings.planner_llm.model  # type: ignore
	# 		else:
	# 			self.planner_model_name = 'Unknown'
	# 	else:
	# 		self.planner_model_name = None

	def _setup_action_models(self) -> None:
		"""Setup dynamic action models from controller's registry"""
		# Initially only include actions with no filters
		self.ActionModel = self.controller.registry.create_action_model()
		# Create output model with the dynamic actions
		if self.settings.flash_mode:
			self.AgentOutput = AgentOutput.type_with_custom_actions_flash_mode(self.ActionModel)
		elif self.settings.use_thinking:
			self.AgentOutput = AgentOutput.type_with_custom_actions(self.ActionModel)
		else:
			self.AgentOutput = AgentOutput.type_with_custom_actions_no_thinking(self.ActionModel)

		# used to force the done action when max_steps is reached
		self.DoneActionModel = self.controller.registry.create_action_model(include_actions=['done'])
		if self.settings.flash_mode:
			self.DoneAgentOutput = AgentOutput.type_with_custom_actions_flash_mode(self.DoneActionModel)
		elif self.settings.use_thinking:
			self.DoneAgentOutput = AgentOutput.type_with_custom_actions(self.DoneActionModel)
		else:
			self.DoneAgentOutput = AgentOutput.type_with_custom_actions_no_thinking(self.DoneActionModel)

	def add_new_task(self, new_task: str) -> None:
		"""Add a new task to the agent, keeping the same task_id as tasks are continuous"""
		# Simply delegate to message manager - no need for new task_id or events
		# The task continues with new instructions, it doesn't end and start a new one
		self.task = new_task
		self._message_manager.add_new_task(new_task)

	@observe_debug(ignore_input=True, ignore_output=True, name='_raise_if_stopped_or_paused')
	async def _raise_if_stopped_or_paused(self) -> None:
		"""Utility function that raises an InterruptedError if the agent is stopped or paused."""

		if self.register_external_agent_status_raise_error_callback:
			if await self.register_external_agent_status_raise_error_callback():
				raise InterruptedError

		if self.state.stopped or self.state.paused:
			# self.logger.debug('Agent paused after getting state')
			raise InterruptedError

	@observe(name='agent.step', ignore_output=True, ignore_input=True)
	@time_execution_async('--step')
	async def step(self, step_info: AgentStepInfo | None = None) -> None:
		"""Execute one step of the task"""
		# Initialize timing first, before any exceptions can occur
		self.step_start_time = time.time()

		browser_state_summary = None

		try:
			# Phase 1: Prepare context and timing
			browser_state_summary = await self._prepare_context(step_info)

			# Phase 2: Get model output and execute actions
			await self._get_next_action(browser_state_summary)
			await self._execute_actions()

			# Phase 3: Post-processing
			await self._post_process()

		except Exception as e:
			# Handle ALL exceptions in one place
			await self._handle_step_error(e)

		finally:
			await self._finalize(browser_state_summary)

	async def _prepare_context(self, step_info: AgentStepInfo | None = None) -> BrowserStateSummary:
		"""Prepare the context for the step: browser state, action models, page actions"""
		# step_start_time is now set in step() method

		assert self.browser_session is not None, 'BrowserSession is not set up'

		self.logger.debug(f'🌐 Step {self.state.n_steps}: Getting browser state...')
<<<<<<< HEAD
		# Always take screenshots for all steps
		# Use caching based on preload setting - if preload is False, don't use cached state
		use_cache = self.preload
		self.logger.debug(f'📸 Requesting browser state with include_screenshot=True, cached={use_cache}')
		browser_state_summary = await self.browser_session.get_browser_state_summary(
			cache_clickable_elements_hashes=True,
			include_screenshot=True,
			cached=use_cache,
			include_recent_events=self.include_recent_events,
=======
		# Capture screenshots if needed for either vision (LLM input) or GIF generation
		should_capture_screenshot = self.settings.use_vision or bool(self.settings.generate_gif)
		browser_state_summary = await self.browser_session.get_browser_state_with_recovery(
			cache_clickable_elements_hashes=True, include_screenshot=should_capture_screenshot
>>>>>>> a48e3914
		)
		if browser_state_summary.screenshot:
			self.logger.debug(f'📸 Got browser state WITH screenshot, length: {len(browser_state_summary.screenshot)}')
		else:
			self.logger.debug('📸 Got browser state WITHOUT screenshot')

		# Check for new downloads after getting browser state (catches PDF auto-downloads and previous step downloads)
		await self._check_and_update_downloads(f'Step {self.state.n_steps}: after getting browser state')

		self._log_step_context(browser_state_summary)
		await self._raise_if_stopped_or_paused()

		# Update action models with page-specific actions
		self.logger.debug(f'📝 Step {self.state.n_steps}: Updating action models...')
		await self._update_action_models_for_page(browser_state_summary.url)

		# Get page-specific filtered actions
		page_filtered_actions = self.controller.registry.get_prompt_description(browser_state_summary.url)

		# Page-specific actions will be included directly in the browser_state message
		self.logger.debug(f'💬 Step {self.state.n_steps}: Creating state messages for context...')
		self._message_manager.create_state_messages(
			browser_state_summary=browser_state_summary,
			model_output=self.state.last_model_output,
			result=self.state.last_result,
			step_info=step_info,
			use_vision=self.settings.use_vision,
			page_filtered_actions=page_filtered_actions if page_filtered_actions else None,
			sensitive_data=self.sensitive_data,
			available_file_paths=self.available_file_paths,  # Always pass current available_file_paths
		)

		await self._handle_final_step(step_info)
		return browser_state_summary

	@observe_debug(ignore_input=True, name='get_next_action')
	async def _get_next_action(self, browser_state_summary: BrowserStateSummary) -> None:
		"""Execute LLM interaction with retry logic and handle callbacks"""
		input_messages = self._message_manager.get_messages()
		self.logger.debug(
			f'🤖 Step {self.state.n_steps}: Calling LLM with {len(input_messages)} messages (model: {self.llm.model})...'
		)

		try:
			model_output = await asyncio.wait_for(
				self._get_model_output_with_retry(input_messages), timeout=self.settings.llm_timeout
			)
		except TimeoutError:

			@observe(name='_llm_call_timed_out_with_input')
			async def _log_model_input_to_lmnr(input_messages: list[BaseMessage]) -> None:
				"""Log the model input"""
				pass

			await _log_model_input_to_lmnr(input_messages)

			raise TimeoutError(
				f'LLM call timed out after {self.settings.llm_timeout} seconds. Keep your thinking and output short.'
			)

		self.state.last_model_output = model_output

		# Check again for paused/stopped state after getting model output
		await self._raise_if_stopped_or_paused()

		# Handle callbacks and conversation saving
		await self._handle_post_llm_processing(browser_state_summary, input_messages)

		# check again if Ctrl+C was pressed before we commit the output to history
		await self._raise_if_stopped_or_paused()

	async def _execute_actions(self) -> None:
		"""Execute the actions from model output"""
		if self.state.last_model_output is None:
			raise ValueError('No model output to execute actions from')

		self.logger.debug(f'⚡ Step {self.state.n_steps}: Executing {len(self.state.last_model_output.action)} actions...')
		result = await self.multi_act(self.state.last_model_output.action)
		self.logger.debug(f'✅ Step {self.state.n_steps}: Actions completed')

		self.state.last_result = result

	async def _post_process(self) -> None:
		"""Handle post-action processing like download tracking and result logging"""
		assert self.browser_session is not None, 'BrowserSession is not set up'

		# Check for new downloads after executing actions
		await self._check_and_update_downloads('after executing actions')

		self.state.consecutive_failures = 0
		self.logger.debug(f'🔄 Step {self.state.n_steps}: Consecutive failures reset to: {self.state.consecutive_failures}')

		# Log completion results
		if self.state.last_result and len(self.state.last_result) > 0 and self.state.last_result[-1].is_done:
			self.logger.info(f'📄 Result: {self.state.last_result[-1].extracted_content}')
			if self.state.last_result[-1].attachments:
				self.logger.info('📎 Click links below to access the attachments:')
				for file_path in self.state.last_result[-1].attachments:
					self.logger.info(f'👉 {file_path}')

	async def _handle_step_error(self, error: Exception) -> None:
		"""Handle all types of errors that can occur during a step"""

		# Handle all other exceptions
		include_trace = self.logger.isEnabledFor(logging.DEBUG)
		error_msg = AgentError.format_error(error, include_trace=include_trace)
		prefix = f'❌ Result failed {self.state.consecutive_failures + 1}/{self.settings.max_failures} times:\n '
		self.state.consecutive_failures += 1

		# TODO: figure out what to do here
		if isinstance(error, (ValidationError, ValueError)):
			self.logger.error(f'{prefix}{error_msg}')
			# Add context message to help model fix validation errors
			validation_hint = 'Your output format was invalid. Please follow the exact schema structure required for actions.'
			# self._message_manager._add_context_message(UserMessage(content=validation_hint))

			if 'Max token limit reached' in error_msg:
				token_hint = 'Your response was too long. Keep your thinking and output concise.'
				# self._message_manager._add_context_message(UserMessage(content=token_hint))
		# Handle InterruptedError specially
		elif isinstance(error, InterruptedError):
			error_msg = 'The agent was interrupted mid-step' + (f' - {error}' if error else '')
			self.logger.error(f'{prefix}{error_msg}')
		elif 'Could not parse response' in error_msg or 'tool_use_failed' in error_msg:
			# give model a hint how output should look like
			logger.debug(f'Model: {self.llm.model} failed')
			error_msg += '\n\nReturn a valid JSON object with the required fields.'
			logger.error(f'{prefix}{error_msg}')
			# Add context message to help model fix parsing errors
			parse_hint = 'Your response could not be parsed. Return a valid JSON object with the required fields.'
			# self._message_manager._add_context_message(UserMessage(content=parse_hint))
		else:
			from anthropic import RateLimitError as AnthropicRateLimitError
			from google.api_core.exceptions import ResourceExhausted
			from openai import RateLimitError

			# Define a tuple of rate limit error types for easier maintenance
			RATE_LIMIT_ERRORS = (
				RateLimitError,  # OpenAI
				ResourceExhausted,  # Google
				AnthropicRateLimitError,  # Anthropic
			)

			if isinstance(error, RATE_LIMIT_ERRORS) or 'on tokens per minute (TPM): Limit' in error_msg:
				logger.warning(f'{prefix}{error_msg}')
				await asyncio.sleep(self.settings.retry_delay)
			else:
				self.logger.error(f'{prefix}{error_msg}')

		self.state.last_result = [ActionResult(error=error_msg)]
		return None

	async def _finalize(self, browser_state_summary: BrowserStateSummary | None) -> None:
		"""Finalize the step with history, logging, and events"""
		step_end_time = time.time()
		if not self.state.last_result:
			return

		if browser_state_summary:
			metadata = StepMetadata(
				step_number=self.state.n_steps,
				step_start_time=self.step_start_time,
				step_end_time=step_end_time,
			)

			# Use _make_history_item like main branch
			await self._make_history_item(self.state.last_model_output, browser_state_summary, self.state.last_result, metadata)

		# Log step completion summary
		self._log_step_completion_summary(self.step_start_time, self.state.last_result)

		# Save file system state after step completion
		self.save_file_system_state()

		# Emit both step created and executed events
		if browser_state_summary and self.state.last_model_output:
			# Extract key step data for the event
			actions_data = []
			if self.state.last_model_output.action:
				for action in self.state.last_model_output.action:
					action_dict = action.model_dump() if hasattr(action, 'model_dump') else {}
					actions_data.append(action_dict)

			# Emit CreateAgentStepEvent
			step_event = CreateAgentStepEvent.from_agent_step(
				self,
				self.state.last_model_output,
				self.state.last_result,
				actions_data,
				browser_state_summary,
			)
			self.eventbus.dispatch(step_event)

		# Increment step counter after step is fully completed
		self.state.n_steps += 1

	async def _handle_final_step(self, step_info: AgentStepInfo | None = None) -> None:
		"""Handle special processing for the last step"""
		if step_info and step_info.is_last_step():
			# Add last step warning if needed
			msg = 'Now comes your last step. Use only the "done" action now. No other actions - so here your action sequence must have length 1.'
			msg += '\nIf the task is not yet fully finished as requested by the user, set success in "done" to false! E.g. if not all steps are fully completed.'
			msg += '\nIf the task is fully finished, set success in "done" to true.'
			msg += '\nInclude everything you found out for the ultimate task in the done text.'
			self.logger.info('Last step finishing up')
			self._message_manager._add_context_message(UserMessage(content=msg))
			self.AgentOutput = self.DoneAgentOutput

	async def _get_model_output_with_retry(self, input_messages: list[BaseMessage]) -> AgentOutput:
		"""Get model output with retry logic for empty actions"""
		model_output = await self.get_model_output(input_messages)
		self.logger.debug(
			f'✅ Step {self.state.n_steps}: Got LLM response with {len(model_output.action) if model_output.action else 0} actions'
		)

		if (
			not model_output.action
			or not isinstance(model_output.action, list)
			or all(action.model_dump() == {} for action in model_output.action)
		):
			self.logger.warning('Model returned empty action. Retrying...')

			clarification_message = UserMessage(
				content='You forgot to return an action. Please respond only with a valid JSON action according to the expected format.'
			)

			retry_messages = input_messages + [clarification_message]
			model_output = await self.get_model_output(retry_messages)

			if not model_output.action or all(action.model_dump() == {} for action in model_output.action):
				self.logger.warning('Model still returned empty after retry. Inserting safe noop action.')
				action_instance = self.ActionModel()
				setattr(
					action_instance,
					'done',
					{
						'success': False,
						'text': 'No next action returned by LLM!',
					},
				)
				model_output.action = [action_instance]

		return model_output

	async def _handle_post_llm_processing(
		self,
		browser_state_summary: BrowserStateSummary,
		input_messages: list[BaseMessage],
	) -> None:
		"""Handle callbacks and conversation saving after LLM interaction"""
		if self.register_new_step_callback and self.state.last_model_output:
			if inspect.iscoroutinefunction(self.register_new_step_callback):
				await self.register_new_step_callback(
					browser_state_summary,
					self.state.last_model_output,
					self.state.n_steps,
				)
			else:
				self.register_new_step_callback(
					browser_state_summary,
					self.state.last_model_output,
					self.state.n_steps,
				)

		if self.settings.save_conversation_path and self.state.last_model_output:
			# Treat save_conversation_path as a directory (consistent with other recording paths)
			conversation_dir = Path(self.settings.save_conversation_path)
			conversation_filename = f'conversation_{self.id}_{self.state.n_steps}.txt'
			target = conversation_dir / conversation_filename
			await save_conversation(
				input_messages,
				self.state.last_model_output,
				target,
				self.settings.save_conversation_path_encoding,
			)

	async def _make_history_item(
		self,
		model_output: AgentOutput | None,
		browser_state_summary: BrowserStateSummary,
		result: list[ActionResult],
		metadata: StepMetadata | None = None,
	) -> None:
		"""Create and store history item"""

		if model_output:
			interacted_elements = AgentHistory.get_interacted_element(model_output, browser_state_summary.dom_state.selector_map)
		else:
			interacted_elements = [None]

		# Store screenshot and get path
		screenshot_path = None
		if browser_state_summary.screenshot:
			self.logger.debug(
				f'📸 Storing screenshot for step {self.state.n_steps}, screenshot length: {len(browser_state_summary.screenshot)}'
			)
			screenshot_path = await self.screenshot_service.store_screenshot(browser_state_summary.screenshot, self.state.n_steps)
			self.logger.debug(f'📸 Screenshot stored at: {screenshot_path}')
		else:
			self.logger.debug(f'📸 No screenshot in browser_state_summary for step {self.state.n_steps}')

		state_history = BrowserStateHistory(
			url=browser_state_summary.url,
			title=browser_state_summary.title,
			tabs=browser_state_summary.tabs,
			interacted_element=interacted_elements,
			screenshot_path=screenshot_path,
		)

		history_item = AgentHistory(
			model_output=model_output,
			result=result,
			state=state_history,
			metadata=metadata,
		)

		self.history.add_item(history_item)

	def _remove_think_tags(self, text: str) -> str:
		THINK_TAGS = re.compile(r'<think>.*?</think>', re.DOTALL)
		STRAY_CLOSE_TAG = re.compile(r'.*?</think>', re.DOTALL)
		# Step 1: Remove well-formed <think>...</think>
		text = re.sub(THINK_TAGS, '', text)
		# Step 2: If there's an unmatched closing tag </think>,
		#         remove everything up to and including that.
		text = re.sub(STRAY_CLOSE_TAG, '', text)
		return text.strip()

	@time_execution_async('--get_next_action')
	@observe_debug(ignore_input=True, ignore_output=True, name='get_model_output')
	async def get_model_output(self, input_messages: list[BaseMessage]) -> AgentOutput:
		"""Get next action from LLM based on current state"""

		try:
			response = await self.llm.ainvoke(input_messages, output_format=self.AgentOutput)
			parsed = response.completion

			# cut the number of actions to max_actions_per_step if needed
			if len(parsed.action) > self.settings.max_actions_per_step:
				parsed.action = parsed.action[: self.settings.max_actions_per_step]

			if not (hasattr(self.state, 'paused') and (self.state.paused or self.state.stopped)):
				log_response(parsed, self.controller.registry.registry, self.logger)

			self._log_next_action_summary(parsed)
			return parsed
		except ValidationError:
			# Just re-raise - Pydantic's validation errors are already descriptive
			raise

	def _log_agent_run(self) -> None:
		"""Log the agent run"""
		self.logger.info(f'🚀 Starting task: {self.task}')

		self.logger.debug(f'🤖 Browser-Use Library Version {self.version} ({self.source})')

	def _log_step_context(self, browser_state_summary: BrowserStateSummary) -> None:
		"""Log step context information"""
		url = browser_state_summary.url if browser_state_summary else ''
		url_short = url[:50] + '...' if len(url) > 50 else url
		interactive_count = len(browser_state_summary.dom_state.selector_map) if browser_state_summary else 0
		self.logger.info(
			f'📍 Step {self.state.n_steps}: Evaluating page with {interactive_count} interactive elements on: {url_short}'
		)

	def _log_next_action_summary(self, parsed: 'AgentOutput') -> None:
		"""Log a comprehensive summary of the next action(s)"""
		if not (self.logger.isEnabledFor(logging.DEBUG) and parsed.action):
			return

		action_count = len(parsed.action)

		# Collect action details
		action_details = []
		for i, action in enumerate(parsed.action):
			action_data = action.model_dump(exclude_unset=True)
			action_name = next(iter(action_data.keys())) if action_data else 'unknown'
			action_params = action_data.get(action_name, {}) if action_data else {}

			# Format key parameters concisely
			param_summary = []
			if isinstance(action_params, dict):
				for key, value in action_params.items():
					if key == 'index':
						param_summary.append(f'#{value}')
					elif key == 'text' and isinstance(value, str):
						text_preview = value[:30] + '...' if len(value) > 30 else value
						param_summary.append(f'text="{text_preview}"')
					elif key == 'url':
						param_summary.append(f'url="{value}"')
					elif key == 'success':
						param_summary.append(f'success={value}')
					elif isinstance(value, (str, int, bool)):
						val_str = str(value)[:30] + '...' if len(str(value)) > 30 else str(value)
						param_summary.append(f'{key}={val_str}')

			param_str = f'({", ".join(param_summary)})' if param_summary else ''
			action_details.append(f'{action_name}{param_str}')

		# Create summary based on single vs multi-action
		if action_count == 1:
			self.logger.info(f'☝️ Decided next action: {action_name}{param_str}')
		else:
			summary_lines = [f'✌️ Decided next {action_count} multi-actions:']
			for i, detail in enumerate(action_details):
				summary_lines.append(f'          {i + 1}. {detail}')
			self.logger.info('\n'.join(summary_lines))

	def _log_step_completion_summary(self, step_start_time: float, result: list[ActionResult]) -> None:
		"""Log step completion summary with action count, timing, and success/failure stats"""
		if not result:
			return

		step_duration = time.time() - step_start_time
		action_count = len(result)

		# Count success and failures
		success_count = sum(1 for r in result if not r.error)
		failure_count = action_count - success_count

		# Format success/failure indicators
		success_indicator = f'✅ {success_count}' if success_count > 0 else ''
		failure_indicator = f'❌ {failure_count}' if failure_count > 0 else ''
		status_parts = [part for part in [success_indicator, failure_indicator] if part]
		status_str = ' | '.join(status_parts) if status_parts else '✅ 0'

		self.logger.info(f'📍 Step {self.state.n_steps}: Ran {action_count} actions in {step_duration:.2f}s: {status_str}')

	def _log_agent_event(self, max_steps: int, agent_run_error: str | None = None) -> None:
		"""Sent the agent event for this run to telemetry"""

		token_summary = self.token_cost_service.get_usage_tokens_for_model(self.llm.model)

		# Prepare action_history data correctly
		action_history_data = []
		for item in self.history.history:
			if item.model_output and item.model_output.action:
				# Convert each ActionModel in the step to its dictionary representation
				step_actions = [
					action.model_dump(exclude_unset=True)
					for action in item.model_output.action
					if action  # Ensure action is not None if list allows it
				]
				action_history_data.append(step_actions)
			else:
				# Append None or [] if a step had no actions or no model output
				action_history_data.append(None)

		final_res = self.history.final_result()
		final_result_str = json.dumps(final_res) if final_res is not None else None

		self.telemetry.capture(
			AgentTelemetryEvent(
				task=self.task,
				model=self.llm.model,
				model_provider=self.llm.provider,
				planner_llm=self.settings.planner_llm.model if self.settings.planner_llm else None,
				max_steps=max_steps,
				max_actions_per_step=self.settings.max_actions_per_step,
				use_vision=self.settings.use_vision,
				use_validation=self.settings.validate_output,
				version=self.version,
				source=self.source,
				cdp_url=urlparse(self.browser_session.cdp_url).hostname
				if self.browser_session and self.browser_session.cdp_url
				else None,
				action_errors=self.history.errors(),
				action_history=action_history_data,
				urls_visited=self.history.urls(),
				steps=self.state.n_steps,
				total_input_tokens=token_summary.prompt_tokens,
				total_duration_seconds=self.history.total_duration_seconds(),
				success=self.history.is_successful(),
				final_result_response=final_result_str,
				error_message=agent_run_error,
			)
		)

	async def take_step(self, step_info: AgentStepInfo | None = None) -> tuple[bool, bool]:
		"""Take a step

		Returns:
		        Tuple[bool, bool]: (is_done, is_valid)
		"""
		await self.step(step_info)

		if self.history.is_done():
			await self.log_completion()
			if self.register_done_callback:
				if inspect.iscoroutinefunction(self.register_done_callback):
					await self.register_done_callback(self.history)
				else:
					self.register_done_callback(self.history)
			return True, True

		return False, False

	def _extract_url_from_task(self, task: str) -> str | None:
		"""Extract URL from task string using naive pattern matching."""
		import re

		# Look for common URL patterns
		patterns = [
			r'https?://[^\s<>"\']+',  # Full URLs with http/https
			r'(?:www\.)?[a-zA-Z0-9-]+(?:\.[a-zA-Z0-9-]+)*\.[a-zA-Z]{2,}(?:/[^\s<>"\']*)?',  # Domain names with subdomains and optional paths
		]

		for pattern in patterns:
			match = re.search(pattern, task)
			if match:
				url = match.group(0)
				# Add https:// if missing
				if not url.startswith(('http://', 'https://')):
					url = 'https://' + url
				return url

		# If no URL found, check if task mentions Google or search
		task_lower = task.lower()
		if 'google' in task_lower or 'search' in task_lower:
			self.logger.debug('📍 Task mentions "google" or "search", defaulting to https://google.com')
			return 'https://google.com'

		return None

	@observe(name='agent.run', metadata={'task': '{{task}}', 'debug': '{{debug}}'})
	@time_execution_async('--run')
	async def run(
		self,
		max_steps: int = 100,
		on_step_start: AgentHookFunc | None = None,
		on_step_end: AgentHookFunc | None = None,
	) -> AgentHistoryList[AgentStructuredOutput]:
		"""Execute the task with maximum number of steps"""

		loop = asyncio.get_event_loop()
		agent_run_error: str | None = None  # Initialize error tracking variable
		self._force_exit_telemetry_logged = False  # ADDED: Flag for custom telemetry on force exit

		# Set up the  signal handler with callbacks specific to this agent
		from browser_use.utils import SignalHandler

		# Define the custom exit callback function for second CTRL+C
		def on_force_exit_log_telemetry():
			self._log_agent_event(max_steps=max_steps, agent_run_error='SIGINT: Cancelled by user')
			# NEW: Call the flush method on the telemetry instance
			if hasattr(self, 'telemetry') and self.telemetry:
				self.telemetry.flush()
			self._force_exit_telemetry_logged = True  # Set the flag

		signal_handler = SignalHandler(
			loop=loop,
			pause_callback=self.pause,
			resume_callback=self.resume,
			custom_exit_callback=on_force_exit_log_telemetry,  # Pass the new telemetrycallback
			exit_on_second_int=True,
		)
		signal_handler.register()

		try:
			self._log_agent_run()

			self.logger.debug(
				f'🔧 Agent setup: Task ID {self.task_id[-4:]}, Session ID {self.session_id[-4:]}, Browser Session ID {self.browser_session.id[-4:] if self.browser_session else "None"}'
			)

			# Initialize timing for session and task
			self._session_start_time = time.time()
			self._task_start_time = self._session_start_time  # Initialize task start time

			self.logger.debug('📡 Dispatching CreateAgentSessionEvent...')
			# Emit CreateAgentSessionEvent at the START of run()
			self.eventbus.dispatch(CreateAgentSessionEvent.from_agent(self))

			self.logger.debug('📡 Dispatching CreateAgentTaskEvent...')
			# Emit CreateAgentTaskEvent at the START of run()
			self.eventbus.dispatch(CreateAgentTaskEvent.from_agent(self))

			# Start browser session and attach watchdogs
			assert self.browser_session is not None, 'Browser session must be initialized before starting'
			self.logger.debug('🌐 Starting browser session...')
			from browser_use.browser.events import BrowserStartEvent, NavigateToUrlEvent

			event = self.browser_session.event_bus.dispatch(BrowserStartEvent())
			await event

			self.logger.debug('🔧 Browser session started with watchdogs attached')

			# Check if task contains a URL and navigate to it immediately (only if preload is enabled)
			if self.preload:
				initial_url = self._extract_url_from_task(self.task)
				if initial_url:
					self.logger.info(f'🔗 Found URL in task: {initial_url}, navigating immediately...')
					self.browser_session.event_bus.dispatch(NavigateToUrlEvent(url=initial_url))

					# warms up the cache and element highlighting is more useful as a better loading animation than a DVD screensaver
					self.browser_session.event_bus.dispatch(BrowserStateRequestEvent(include_dom=True, include_screenshot=True))

					self.logger.debug(f'✅ Navigated to {initial_url}')

			# Execute initial actions if provided
			if self.initial_actions:
				self.logger.debug(f'⚡ Executing {len(self.initial_actions)} initial actions...')
				result = await self.multi_act(self.initial_actions, check_for_new_elements=False)
				self.state.last_result = result
				self.logger.debug('✅ Initial actions completed')

			self.logger.debug(f'🔄 Starting main execution loop with max {max_steps} steps...')
			for step in range(max_steps):
				# Replace the polling with clean pause-wait
				if self.state.paused:
					self.logger.debug(f'⏸️ Step {step}: Agent paused, waiting to resume...')
					await self.wait_until_resumed()
					signal_handler.reset()

				# Check if we should stop due to too many failures
				if self.state.consecutive_failures >= self.settings.max_failures:
					self.logger.error(f'❌ Stopping due to {self.settings.max_failures} consecutive failures')
					agent_run_error = f'Stopped due to {self.settings.max_failures} consecutive failures'
					break

				# Check control flags before each step
				if self.state.stopped:
					self.logger.info('🛑 Agent stopped')
					agent_run_error = 'Agent stopped programmatically'
					break

				while self.state.paused:
					await asyncio.sleep(0.2)  # Small delay to prevent CPU spinning
					if self.state.stopped:  # Allow stopping while paused
						agent_run_error = 'Agent stopped programmatically while paused'
						break

				if on_step_start is not None:
					await on_step_start(self)

				self.logger.debug(f'🚶 Starting step {step + 1}/{max_steps}...')
				step_info = AgentStepInfo(step_number=step, max_steps=max_steps)

				try:
					await asyncio.wait_for(
						self.step(step_info),
						timeout=self.settings.step_timeout,
					)
					self.logger.debug(f'✅ Completed step {step + 1}/{max_steps}')
				except TimeoutError:
					# Handle step timeout gracefully
					error_msg = f'Step {step + 1} timed out after {self.settings.step_timeout} seconds'
					self.logger.error(f'⏰ {error_msg}')
					self.state.consecutive_failures += 1
					self.state.last_result = [ActionResult(error=error_msg)]

				if on_step_end is not None:
					await on_step_end(self)

				if self.history.is_done():
					self.logger.debug(f'🎯 Task completed after {step + 1} steps!')
					await self.log_completion()

					if self.register_done_callback:
						if inspect.iscoroutinefunction(self.register_done_callback):
							await self.register_done_callback(self.history)
						else:
							self.register_done_callback(self.history)

					# Task completed
					break
			else:
				agent_run_error = 'Failed to complete task in maximum steps'

				self.history.add_item(
					AgentHistory(
						model_output=None,
						result=[ActionResult(error=agent_run_error, include_in_memory=True)],
						state=BrowserStateHistory(
							url='',
							title='',
							tabs=[],
							interacted_element=[],
							screenshot_path=None,
						),
						metadata=None,
					)
				)

				self.logger.info(f'❌ {agent_run_error}')

			self.logger.debug('📊 Collecting usage summary...')
			self.history.usage = await self.token_cost_service.get_usage_summary()

			# set the model output schema and call it on the fly
			if self.history._output_model_schema is None and self.output_model_schema is not None:
				self.history._output_model_schema = self.output_model_schema

			self.logger.debug('🏁 Agent.run() completed successfully')
			return self.history

		except KeyboardInterrupt:
			# Already handled by our signal handler, but catch any direct KeyboardInterrupt as well
			self.logger.info('Got KeyboardInterrupt during execution, returning current history')
			agent_run_error = 'KeyboardInterrupt'

			self.history.usage = await self.token_cost_service.get_usage_summary()

			return self.history

		except Exception as e:
			self.logger.error(f'Agent run failed with exception: {e}', exc_info=True)
			agent_run_error = str(e)
			raise e

		finally:
			# Log token usage summary
			await self.token_cost_service.log_usage_summary()

			# Unregister signal handlers before cleanup
			signal_handler.unregister()

			if not self._force_exit_telemetry_logged:  # MODIFIED: Check the flag
				try:
					self._log_agent_event(max_steps=max_steps, agent_run_error=agent_run_error)
				except Exception as log_e:  # Catch potential errors during logging itself
					self.logger.error(f'Failed to log telemetry event: {log_e}', exc_info=True)
			else:
				# ADDED: Info message when custom telemetry for SIGINT was already logged
				self.logger.info('Telemetry for force exit (SIGINT) was logged by custom exit callback.')

			# NOTE: CreateAgentSessionEvent and CreateAgentTaskEvent are now emitted at the START of run()
			# to match backend requirements for CREATE events to be fired when entities are created,
			# not when they are completed

			# Emit UpdateAgentTaskEvent at the END of run() with final task state
			self.eventbus.dispatch(UpdateAgentTaskEvent.from_agent(self))

			# Generate GIF if needed before stopping event bus
			if self.settings.generate_gif:
				output_path: str = 'agent_history.gif'
				if isinstance(self.settings.generate_gif, str):
					output_path = self.settings.generate_gif

				# Lazy import gif module to avoid heavy startup cost
				from browser_use.agent.gif import create_history_gif

				create_history_gif(task=self.task, history=self.history, output_path=output_path)

				# Only emit output file event if GIF was actually created
				if Path(output_path).exists():
					output_event = await CreateAgentOutputFileEvent.from_agent_and_file(self, output_path)
					self.eventbus.dispatch(output_event)

			# Wait briefly for cloud auth to start and print the URL, but don't block for completion
			if self.enable_cloud_sync and hasattr(self, 'cloud_sync'):
				if self.cloud_sync.auth_task and not self.cloud_sync.auth_task.done():
					try:
						# Wait up to 1 second for auth to start and print URL
						await asyncio.wait_for(self.cloud_sync.auth_task, timeout=1.0)
					except TimeoutError:
						logger.info('Cloud authentication started - continuing in background')
					except Exception as e:
						logger.debug(f'Cloud authentication error: {e}')

			# Stop the event bus gracefully, waiting for all events to be processed
			# Use longer timeout to avoid deadlocks in tests with multiple agents
			await self.eventbus.stop(timeout=10.0)

			await self.close()

	@observe_debug(ignore_input=True, ignore_output=True)
	@time_execution_async('--multi_act')
	async def multi_act(
		self,
		actions: list[ActionModel],
		check_for_new_elements: bool = True,
	) -> list[ActionResult]:
		"""Execute multiple actions"""
		results: list[ActionResult] = []

		assert self.browser_session is not None, 'BrowserSession is not set up'
		try:
			cached_selector_map = self.browser_session._cached_browser_state_summary.dom_state.selector_map
			cached_element_hashes = {hash(e) for e in cached_selector_map.values()}
		except Exception as e:
			self.logger.error(f'Error getting cached selector map: {e}')
			cached_element_hashes = set()

		# await self.browser_session.remove_highlights()

		for i, action in enumerate(actions):
			if i > 0:
				# ONLY ALLOW TO CALL `done` IF IT IS A SINGLE ACTION
				if action.model_dump(exclude_unset=True).get('done') is not None:
					msg = f'Done action is allowed only as a single action - stopped after action {i} / {len(actions)}.'
					logger.info(msg)
					break

			# DOM synchronization check - verify element indexes are still valid AFTER first action
			# This prevents stale element detection but doesn't refresh before execution
			if action.get_index() is not None and i != 0:
				new_browser_state_summary = await self.browser_session.get_browser_state_summary(
					cache_clickable_elements_hashes=False,
					include_screenshot=False,
				)
				new_selector_map = new_browser_state_summary.dom_state.selector_map

				# Detect index change after previous action
				orig_target = cached_selector_map.get(action.get_index())  # type: ignore
				orig_target_hash = hash(orig_target) if orig_target else None
				new_target = new_selector_map.get(action.get_index())  # type: ignore
				new_target_hash = hash(new_target) if new_target else None

				if orig_target_hash != new_target_hash:
					msg = f'Element index changed after action {i} / {len(actions)}, because page changed.'
					logger.info(msg)
					results.append(
						ActionResult(
							extracted_content=msg,
							include_in_memory=True,
							long_term_memory=msg,
						)
					)
					break

				# Check for new elements that appeared
				new_element_hashes = {hash(e) for e in new_selector_map.values()}
				if check_for_new_elements and not new_element_hashes.issubset(cached_element_hashes):
					# next action requires index but there are new elements on the page
					msg = f'Something new appeared after action {i} / {len(actions)}, following actions are NOT executed and should be retried.'
					logger.info(msg)
					results.append(
						ActionResult(
							extracted_content=msg,
							include_in_memory=True,
							long_term_memory=msg,
						)
					)
					break

			# wait between actions (only after first action)
			if i > 0:
				await asyncio.sleep(self.browser_profile.wait_between_actions)

			try:
				await self._raise_if_stopped_or_paused()

				result = await self.controller.act(
					action=action,
					browser_session=self.browser_session,
					file_system=self.file_system,
					page_extraction_llm=self.settings.page_extraction_llm,
					sensitive_data=self.sensitive_data,
					available_file_paths=self.available_file_paths,
					context=self.context,
				)

				results.append(result)

				# Get action name from the action model
				action_data = action.model_dump(exclude_unset=True)
				action_name = next(iter(action_data.keys())) if action_data else 'unknown'
				action_params = getattr(action, action_name, '')
				self.logger.info(f'☑️ Executed action {i + 1}/{len(actions)}: {action_name}({action_params})')
				if results[-1].is_done or results[-1].error or i == len(actions) - 1:
					break

			except Exception as e:
				# Handle any exceptions during action execution
				self.logger.error(f'Action {i + 1} failed: {type(e).__name__}: {e}')
				raise e

		return results

	async def log_completion(self) -> None:
		"""Log the completion of the task"""
		if self.history.is_successful():
			self.logger.info('✅ Task completed successfully')
		else:
			self.logger.info('❌ Task completed without success')

	async def rerun_history(
		self,
		history: AgentHistoryList,
		max_retries: int = 3,
		skip_failures: bool = True,
		delay_between_actions: float = 2.0,
	) -> list[ActionResult]:
		"""
		Rerun a saved history of actions with error handling and retry logic.

		Args:
		                history: The history to replay
		                max_retries: Maximum number of retries per action
		                skip_failures: Whether to skip failed actions or stop execution
		                delay_between_actions: Delay between actions in seconds

		Returns:
		                List of action results
		"""
		# Execute initial actions if provided
		if self.initial_actions:
			result = await self.multi_act(self.initial_actions)
			self.state.last_result = result

		results = []

		for i, history_item in enumerate(history.history):
			goal = history_item.model_output.current_state.next_goal if history_item.model_output else ''
			self.logger.info(f'Replaying step {i + 1}/{len(history.history)}: goal: {goal}')

			if (
				not history_item.model_output
				or not history_item.model_output.action
				or history_item.model_output.action == [None]
			):
				self.logger.warning(f'Step {i + 1}: No action to replay, skipping')
				results.append(ActionResult(error='No action to replay'))
				continue

			retry_count = 0
			while retry_count < max_retries:
				try:
					result = await self._execute_history_step(history_item, delay_between_actions)
					results.extend(result)
					break

				except Exception as e:
					retry_count += 1
					if retry_count == max_retries:
						error_msg = f'Step {i + 1} failed after {max_retries} attempts: {str(e)}'
						self.logger.error(error_msg)
						if not skip_failures:
							results.append(ActionResult(error=error_msg))
							raise RuntimeError(error_msg)
					else:
						self.logger.warning(f'Step {i + 1} failed (attempt {retry_count}/{max_retries}), retrying...')
						await asyncio.sleep(delay_between_actions)

		return results

	async def _execute_history_step(self, history_item: AgentHistory, delay: float) -> list[ActionResult]:
		"""Execute a single step from history with element validation"""
		assert self.browser_session is not None, 'BrowserSession is not set up'
		state = await self.browser_session.get_browser_state_summary(
			cache_clickable_elements_hashes=False, include_screenshot=False
		)
		if not state or not history_item.model_output:
			raise ValueError('Invalid state or model output')
		updated_actions = []
		for i, action in enumerate(history_item.model_output.action):
			updated_action = await self._update_action_indices(
				history_item.state.interacted_element[i],
				action,
				state,
			)
			updated_actions.append(updated_action)

			if updated_action is None:
				raise ValueError(f'Could not find matching element {i} in current page')

		result = await self.multi_act(updated_actions)

		await asyncio.sleep(delay)
		return result

	async def _update_action_indices(
		self,
		historical_element: DOMInteractedElement | None,
		action: ActionModel,  # Type this properly based on your action model
		browser_state_summary: BrowserStateSummary,
	) -> ActionModel | None:
		"""
		Update action indices based on current page state.
		Returns updated action or None if element cannot be found.
		"""
		if not historical_element or not browser_state_summary.dom_state.selector_map:
			return action

		# selector_hash_map = {hash(e): e for e in browser_state_summary.dom_state.selector_map.values()}

		highlight_index, current_element = next(
			(
				(highlight_index, element)
				for highlight_index, element in browser_state_summary.dom_state.selector_map.items()
				if element.element_hash == historical_element.element_hash
			),
			(None, None),
		)

		if not current_element or highlight_index is None:
			return None

		old_index = action.get_index()
		if old_index != highlight_index:
			action.set_index(highlight_index)
			self.logger.info(f'Element moved in DOM, updated index from {old_index} to {highlight_index}')

		return action

	async def load_and_rerun(self, history_file: str | Path | None = None, **kwargs) -> list[ActionResult]:
		"""
		Load history from file and rerun it.

		Args:
		                history_file: Path to the history file
		                **kwargs: Additional arguments passed to rerun_history
		"""
		if not history_file:
			history_file = 'AgentHistory.json'
		history = AgentHistoryList.load_from_file(history_file, self.AgentOutput)
		return await self.rerun_history(history, **kwargs)

	def save_history(self, file_path: str | Path | None = None) -> None:
		"""Save the history to a file"""
		if not file_path:
			file_path = 'AgentHistory.json'
		self.history.save_to_file(file_path)

	async def wait_until_resumed(self):
		await self._external_pause_event.wait()

	def pause(self) -> None:
		"""Pause the agent before the next step"""
		print(
			'\n\n⏸️  Got [Ctrl+C], paused the agent and left the browser open.\n\tPress [Enter] to resume or [Ctrl+C] again to quit.'
		)
		self.state.paused = True
		self._external_pause_event.clear()

		# Task paused

		# The signal handler will handle the asyncio pause logic for us
		# No need to duplicate the code here

	def resume(self) -> None:
		"""Resume the agent"""
		print('----------------------------------------------------------------------')
		print('▶️  Got Enter, resuming agent execution where it left off...\n')
		self.state.paused = False
		self._external_pause_event.set()

		# Task resumed

		# The signal handler should have already reset the flags
		# through its reset() method when called from run()

	def stop(self) -> None:
		"""Stop the agent"""
		self.logger.info('⏹️ Agent stopping')
		self.state.stopped = True

		# Task stopped

	def _convert_initial_actions(self, actions: list[dict[str, dict[str, Any]]]) -> list[ActionModel]:
		"""Convert dictionary-based actions to ActionModel instances"""
		converted_actions = []
		action_model = self.ActionModel
		for action_dict in actions:
			# Each action_dict should have a single key-value pair
			action_name = next(iter(action_dict))
			params = action_dict[action_name]

			# Get the parameter model for this action from registry
			action_info = self.controller.registry.registry.actions[action_name]
			param_model = action_info.param_model

			# Create validated parameters using the appropriate param model
			validated_params = param_model(**params)

			# Create ActionModel instance with the validated parameters
			action_model = self.ActionModel(**{action_name: validated_params})
			converted_actions.append(action_model)

		return converted_actions

	def _verify_and_setup_llm(self):
		"""
		Verify that the LLM API keys are setup and the LLM API is responding properly.
		Also handles tool calling method detection if in auto mode.
		"""

		# Skip verification if already done
		if getattr(self.llm, '_verified_api_keys', None) is True or CONFIG.SKIP_LLM_API_KEY_VERIFICATION:
			setattr(self.llm, '_verified_api_keys', True)
			return True

	@property
	def message_manager(self) -> MessageManager:
		return self._message_manager

	async def close(self):
		"""Close all resources"""
		try:
			# Only close browser if keep_alive is False (or not set)
			if self.browser_session is not None:
				if not self.browser_session.browser_profile.keep_alive:
					# Kill the browser session - this dispatches BrowserStopEvent,
					# stops the EventBus with clear=True, and recreates a fresh EventBus
					await self.browser_session.kill()

			# Force garbage collection
			gc.collect()

			# Debug: Log remaining threads and asyncio tasks
			import threading

			threads = threading.enumerate()
			self.logger.debug(f'🧵 Remaining threads ({len(threads)}): {[t.name for t in threads]}')

			# Get all asyncio tasks
			tasks = asyncio.all_tasks(asyncio.get_event_loop())
			# Filter out the current task (this close() coroutine)
			other_tasks = [t for t in tasks if t != asyncio.current_task()]
			if other_tasks:
				self.logger.debug(f'⚡ Remaining asyncio tasks ({len(other_tasks)}):')
				for task in other_tasks[:10]:  # Limit to first 10 to avoid spam
					self.logger.debug(f'  - {task.get_name()}: {task}')
			else:
				self.logger.debug('⚡ No remaining asyncio tasks')

		except Exception as e:
			self.logger.error(f'Error during cleanup: {e}')

	async def _update_action_models_for_page(self, page_url: str) -> None:
		"""Update action models with page-specific actions"""
		# Create new action model with current page's filtered actions
		self.ActionModel = self.controller.registry.create_action_model(page_url=page_url)
		# Update output model with the new actions
		if self.settings.flash_mode:
			self.AgentOutput = AgentOutput.type_with_custom_actions_flash_mode(self.ActionModel)
		elif self.settings.use_thinking:
			self.AgentOutput = AgentOutput.type_with_custom_actions(self.ActionModel)
		else:
			self.AgentOutput = AgentOutput.type_with_custom_actions_no_thinking(self.ActionModel)

		# Update done action model too
		self.DoneActionModel = self.controller.registry.create_action_model(include_actions=['done'], page_url=page_url)
		if self.settings.flash_mode:
			self.DoneAgentOutput = AgentOutput.type_with_custom_actions_flash_mode(self.DoneActionModel)
		elif self.settings.use_thinking:
			self.DoneAgentOutput = AgentOutput.type_with_custom_actions(self.DoneActionModel)
		else:
			self.DoneAgentOutput = AgentOutput.type_with_custom_actions_no_thinking(self.DoneActionModel)

	def get_trace_object(self) -> dict[str, Any]:
		"""Get the trace and trace_details objects for the agent"""

		def extract_task_website(task_text: str) -> str | None:
			url_pattern = r'https?://[^\s<>"\']+|www\.[^\s<>"\']+|[^\s<>"\']+\.[a-z]{2,}(?:/[^\s<>"\']*)?'
			match = re.search(url_pattern, task_text, re.IGNORECASE)
			return match.group(0) if match else None

		def _get_complete_history_without_screenshots(history_data: dict[str, Any]) -> str:
			if 'history' in history_data:
				for item in history_data['history']:
					if 'state' in item and 'screenshot' in item['state']:
						item['state']['screenshot'] = None

			return json.dumps(history_data)

		# Generate autogenerated fields
		trace_id = uuid7str()
		timestamp = datetime.now().isoformat()

		# Only declare variables that are used multiple times
		structured_output = self.history.structured_output
		structured_output_json = json.dumps(structured_output.model_dump()) if structured_output else None
		final_result = self.history.final_result()
		git_info = get_git_info()
		action_history = self.history.action_history()
		action_errors = self.history.errors()
		urls = self.history.urls()
		usage = self.history.usage

		return {
			'trace': {
				# Autogenerated fields
				'trace_id': trace_id,
				'timestamp': timestamp,
				'browser_use_version': get_browser_use_version(),
				'git_info': json.dumps(git_info) if git_info else None,
				# Direct agent properties
				'model': self.llm.model,
				'settings': json.dumps(self.settings.model_dump()) if self.settings else None,
				'task_id': self.task_id,
				'task_truncated': self.task[:20000] if len(self.task) > 20000 else self.task,
				'task_website': extract_task_website(self.task),
				# AgentHistoryList methods
				'structured_output_truncated': (
					structured_output_json[:20000]
					if structured_output_json and len(structured_output_json) > 20000
					else structured_output_json
				),
				'action_history_truncated': json.dumps(action_history) if action_history else None,
				'action_errors': json.dumps(action_errors) if action_errors else None,
				'urls': json.dumps(urls) if urls else None,
				'final_result_response_truncated': (
					final_result[:20000] if final_result and len(final_result) > 20000 else final_result
				),
				'self_report_completed': 1 if self.history.is_done() else 0,
				'self_report_success': 1 if self.history.is_successful() else 0,
				'duration': self.history.total_duration_seconds(),
				'steps_taken': self.history.number_of_steps(),
				'usage': json.dumps(usage.model_dump()) if usage else None,
			},
			'trace_details': {
				# Autogenerated fields (ensure same as trace)
				'trace_id': trace_id,
				'timestamp': timestamp,
				# Direct agent properties
				'task': self.task,
				# AgentHistoryList methods
				'structured_output': structured_output_json,
				'final_result_response': final_result,
				'complete_history': _get_complete_history_without_screenshots(self.history.model_dump()),
			},
		}<|MERGE_RESOLUTION|>--- conflicted
+++ resolved
@@ -700,23 +700,16 @@
 		assert self.browser_session is not None, 'BrowserSession is not set up'
 
 		self.logger.debug(f'🌐 Step {self.state.n_steps}: Getting browser state...')
-<<<<<<< HEAD
 		# Always take screenshots for all steps
 		# Use caching based on preload setting - if preload is False, don't use cached state
 		use_cache = self.preload
 		self.logger.debug(f'📸 Requesting browser state with include_screenshot=True, cached={use_cache}')
 		browser_state_summary = await self.browser_session.get_browser_state_summary(
 			cache_clickable_elements_hashes=True,
-			include_screenshot=True,
+			include_screenshot=True,  # always capture even if use_vision=False so that cloud sync is useful (it's fast now anyway)
 			cached=use_cache,
 			include_recent_events=self.include_recent_events,
-=======
-		# Capture screenshots if needed for either vision (LLM input) or GIF generation
-		should_capture_screenshot = self.settings.use_vision or bool(self.settings.generate_gif)
-		browser_state_summary = await self.browser_session.get_browser_state_with_recovery(
-			cache_clickable_elements_hashes=True, include_screenshot=should_capture_screenshot
->>>>>>> a48e3914
-		)
+    )
 		if browser_state_summary.screenshot:
 			self.logger.debug(f'📸 Got browser state WITH screenshot, length: {len(browser_state_summary.screenshot)}')
 		else:
