--- conflicted
+++ resolved
@@ -176,14 +176,7 @@
 					msg = f'Downloaded file to {download_path}' + (' (new tab)' if params.new_tab else '')
 				else:
 					emoji = '🖱️'
-<<<<<<< HEAD
-					if params.new_tab:
-						msg = f'Clicked element {params.index} with new tab modifier: {element_node.get_all_text_till_next_clickable_element(max_depth=2)}'
-					else:
-						msg = f'Clicked button with index {params.index}: {element_node.get_all_text_till_next_clickable_element(max_depth=2)}'
-=======
-					msg = f'Clicked button with index {params.index}: {element_node.llm_representation()}'
->>>>>>> 0830f06d
+				msg = f'Clicked button with index {params.index}: {element_node.llm_representation()}'
 
 				# Check for new tab opening (existing behavior for normal clicks, expected for new tab clicks)
 				if len(browser_session.tabs) > initial_pages:
